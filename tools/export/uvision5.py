"""
mbed SDK
Copyright (c) 2016 ARM Limited

Licensed under the Apache License, Version 2.0 (the "License");
you may not use this file except in compliance with the License.
You may obtain a copy of the License at

    http://www.apache.org/licenses/LICENSE-2.0

Unless required by applicable law or agreed to in writing, software
distributed under the License is distributed on an "AS IS" BASIS,
WITHOUT WARRANTIES OR CONDITIONS OF ANY KIND, either express or implied.
See the License for the specific language governing permissions and
limitations under the License.
"""
from os.path import basename, join, dirname
from project_generator_definitions.definitions import ProGenDef

from tools.export.exporters import Exporter
from tools.targets import TARGET_MAP, TARGET_NAMES
from tools.settings import ARM_INC

# If you wish to add a new target, add it to project_generator_definitions, and then
# define progen_target name in the target class (`` self.progen_target = 'my_target_name' ``)
# There are 2 default mbed templates (predefined settings) uvision.uvproj and uvproj_microlib.uvproj.tmpl
class Uvision5(Exporter):
    """
    Exporter class for uvision5. This class uses project generator.
    """
    # These 2 are currently for exporters backward compatiblity
    NAME = 'uVision5'
    TOOLCHAIN = 'ARM'
    # PROGEN_ACTIVE contains information for exporter scripts that this is using progen
    PROGEN_ACTIVE = True

    MBED_CONFIG_HEADER_SUPPORTED = True

    # backward compatibility with our scripts
    def __init__(self):
        self._targets = []

    @property
    def TARGETS(self):
        if not hasattr(self, "_targets_supported"):
            self._targets_supported = []
            for target in TARGET_NAMES:
                try:
                    if (ProGenDef('uvision5').is_supported(str(TARGET_MAP[target])) or
                        ProGenDef('uvision5').is_supported(TARGET_MAP[target].progen['target'])):
                        self._targets_supported.append(target)
                except AttributeError:
                    # target is not supported yet
                    continue
        return self._targets_supported

    def get_toolchain(self):
        return TARGET_MAP[self.target].default_toolchain

    def generate(self, progen_build=False):
        """ Generates the project files """
        project_data = self.progen_get_project_data()
        tool_specific = {}
        # Expand tool specific settings by uvision specific settings which are required
        try:
            if TARGET_MAP[self.target].progen['uvision5']['template']:
                tool_specific['uvision5'] = TARGET_MAP[self.target].progen['uvision5']
        except KeyError:
            # use default template
            # by the mbed projects
            tool_specific['uvision5'] = {
                    'template': [join(dirname(__file__),  'uvision.uvproj.tmpl')],
            }

        project_data['tool_specific'] = {}
        project_data['tool_specific'].update(tool_specific)

        # get flags from toolchain and apply
        project_data['tool_specific']['uvision5']['misc'] = {}
        # asm flags only, common are not valid within uvision project, they are armcc specific
        project_data['tool_specific']['uvision5']['misc']['asm_flags'] = list(set(self.progen_flags['asm_flags']))
        # cxx flags included, as uvision have them all in one tab
        project_data['tool_specific']['uvision5']['misc']['c_flags'] = list(set(self.progen_flags['common_flags'] + self.progen_flags['c_flags'] + self.progen_flags['cxx_flags']))
        # ARM_INC is by default as system inclusion, not required for exported project
        project_data['tool_specific']['uvision5']['misc']['c_flags'].remove("-I \""+ARM_INC+"\"")
        # not compatible with c99 flag set in the template
        project_data['tool_specific']['uvision5']['misc']['c_flags'].remove("--c99")
        # cpp is not required as it's implicit for cpp files
        project_data['tool_specific']['uvision5']['misc']['c_flags'].remove("--cpp")
        # we want no-vla for only cxx, but it's also applied for C in IDE, thus we remove it
        project_data['tool_specific']['uvision5']['misc']['c_flags'].remove("--no_vla")
        project_data['tool_specific']['uvision5']['misc']['ld_flags'] = self.progen_flags['ld_flags']

        i = 0
        for macro in project_data['common']['macros']:
            # armasm does not like floating numbers in macros, timestamp to int
            if macro.startswith('MBED_BUILD_TIMESTAMP'):
                timestamp = macro[len('MBED_BUILD_TIMESTAMP='):]
                project_data['common']['macros'][i] = 'MBED_BUILD_TIMESTAMP=' + str(int(float(timestamp)))
            # armasm does not even accept MACRO=string
            if macro.startswith('MBED_USERNAME'):
                project_data['common']['macros'].pop(i)
            i += 1
        project_data['common']['macros'].append('__ASSERT_MSG')
<<<<<<< HEAD
        project_data['common']['build_dir'] = project_data['common']['build_dir'] + '\\' + 'uvision5'
        self.progen_gen_file('uvision5', project_data)
=======
        if progen_build:
            self.progen_gen_file('uvision5', project_data, True)
        else:
            self.progen_gen_file('uvision5', project_data)
>>>>>>> 9626ef34
<|MERGE_RESOLUTION|>--- conflicted
+++ resolved
@@ -102,12 +102,8 @@
                 project_data['common']['macros'].pop(i)
             i += 1
         project_data['common']['macros'].append('__ASSERT_MSG')
-<<<<<<< HEAD
         project_data['common']['build_dir'] = project_data['common']['build_dir'] + '\\' + 'uvision5'
-        self.progen_gen_file('uvision5', project_data)
-=======
         if progen_build:
             self.progen_gen_file('uvision5', project_data, True)
         else:
-            self.progen_gen_file('uvision5', project_data)
->>>>>>> 9626ef34
+            self.progen_gen_file('uvision5', project_data)