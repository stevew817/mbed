/* mbed Microcontroller Library
 * Copyright (c) 2018 ARM Limited
 *
 * Licensed under the Apache License, Version 2.0 (the "License");
 * you may not use this file except in compliance with the License.
 * You may obtain a copy of the License at
 *
 *     http://www.apache.org/licenses/LICENSE-2.0
 *
 * Unless required by applicable law or agreed to in writing, software
 * distributed under the License is distributed on an "AS IS" BASIS,
 * WITHOUT WARRANTIES OR CONDITIONS OF ANY KIND, either express or implied.
 * See the License for the specific language governing permissions and
 * limitations under the License.
 */

#ifndef PAL_MEMORY_SECURITY_DB_H_
#define PAL_MEMORY_SECURITY_DB_H_

#include "SecurityDb.h"

namespace ble {
namespace pal {

/** Naive memory implementation for verification. */
class MemorySecurityDb : public SecurityDb {
private:
    enum state_t {
        ENTRY_FREE,
        ENTRY_RESERVED,
        ENTRY_WRITTEN
    };

    struct entry_t {
        entry_t() : sign_counter(0), state(ENTRY_FREE) { };
        SecurityDistributionFlags_t flags;
        SecurityEntryKeys_t peer_keys;
        SecurityEntryKeys_t local_keys;
        SecurityEntryIdentity_t peer_identity;
        csrk_t csrk;
        sign_count_t sign_counter;
        state_t state;
    };
    static const size_t MAX_ENTRIES = 5;

    static entry_t* as_entry(entry_handle_t entry_handle)
    {
        return reinterpret_cast<entry_t*>(entry_handle);
    }

public:
    MemorySecurityDb() : _local_sign_counter(0) { }
    virtual ~MemorySecurityDb() { }

    virtual const SecurityDistributionFlags_t* get_distribution_flags(
        entry_handle_t entry_handle
    ) {
        entry_t* entry = as_entry(entry_handle);
        if (!entry) {
            return NULL;
        }

        return &entry->flags;
    }

    /**
     * Set the distribution flags of the DB entry
     */
    virtual void set_distribution_flags(
        entry_handle_t entry_handle,
        const SecurityDistributionFlags_t& flags
    ) {
        entry_t* entry = as_entry(entry_handle);
        if (!entry) {
            return;
        }

        entry->state = ENTRY_WRITTEN;
        entry->flags = flags;
    }

    /* local keys */

    /* get */
    virtual void get_entry_local_keys(
        SecurityEntryKeysDbCb_t cb,
        entry_handle_t entry_handle,
        const ediv_t &ediv,
        const rand_t &rand
    ) {
        entry_t* entry = as_entry(entry_handle);
        if (!entry) {
            return;
        }

        /* validate we have the correct key */
        if (ediv == entry->local_keys.ediv && rand == entry->local_keys.rand) {
            cb(entry_handle, &entry->local_keys);
        } else {
            cb(entry_handle, NULL);
        }
    }

    virtual void get_entry_local_keys(
        SecurityEntryKeysDbCb_t cb,
        entry_handle_t entry_handle
    ) {
        entry_t* entry = as_entry(entry_handle);
        if (!entry) {
            return;
        }

        /* validate we have the correct key */
        if (entry->flags.secure_connections_paired) {
            cb(entry_handle, &entry->local_keys);
        } else {
            cb(entry_handle, NULL);
        }
    }


    /* set */
    virtual void set_entry_local_ltk(
        entry_handle_t entry_handle,
        const ltk_t &ltk
    ) {
        entry_t *entry = as_entry(entry_handle);
        if (entry) {
            entry->state = ENTRY_WRITTEN;
            entry->local_keys.ltk = ltk;
        }
    }

    virtual void set_entry_local_ediv_rand(
        entry_handle_t entry_handle,
        const ediv_t &ediv,
        const rand_t &rand
    ) {
        entry_t *entry = as_entry(entry_handle);
        if (entry) {
            entry->state = ENTRY_WRITTEN;
            entry->local_keys.ediv = ediv;
            entry->local_keys.rand = rand;
        }
    }

    /* peer's keys */

    /* get */
    virtual void get_entry_peer_csrk(
        SecurityEntryCsrkDbCb_t cb,
        entry_handle_t entry_handle
    ) {
        csrk_t csrk;
        sign_count_t sign_counter = 0;
        entry_t *entry = as_entry(entry_handle);
        if (entry) {
            csrk = entry->csrk;
            sign_counter = entry->sign_counter;
        }
        cb(entry_handle, &csrk, sign_counter);
    }

    virtual void get_entry_peer_keys(
        SecurityEntryKeysDbCb_t cb,
        entry_handle_t entry_handle
    ) {
        SecurityEntryKeys_t *key = NULL;
        entry_t *entry = as_entry(entry_handle);
        if (entry) {
            key = &entry->peer_keys;
        }
        cb(entry_handle, key);
    }

    virtual void get_entry_identity(
        SecurityEntryIdentityDbCb_t cb,
        entry_handle_t entry_handle
    ) {
        entry_t *entry = as_entry(entry_handle);
        if (entry && entry->flags.irk_stored) {
            cb(entry_handle, &entry->peer_identity);
        } else {
            cb(entry_handle, NULL);
        }
    }

    virtual void get_identity_list(
        IdentitylistDbCb_t cb,
        ArrayView<SecurityEntryIdentity_t*>& entries
    ) {
        size_t count = 0;
        for (size_t i = 0; i < MAX_ENTRIES && count < entries.size(); ++i) {
            entry_t& e = _entries[i];

            if (e.state == ENTRY_WRITTEN && e.flags.irk_stored) {
                entries[count] = &e.peer_identity;
                ++count;
            }
        }

        cb(entries, count);
    }

    /* set */

    virtual void set_entry_peer_ltk(
        entry_handle_t entry_handle,
        const ltk_t &ltk
    ) {
        entry_t *entry = as_entry(entry_handle);
        if (entry) {
            entry->state = ENTRY_WRITTEN;
            entry->peer_keys.ltk = ltk;
        }
    }

    virtual void set_entry_peer_ediv_rand(
        entry_handle_t entry_handle,
        const ediv_t &ediv,
        const rand_t &rand
    ) {
        entry_t *entry = as_entry(entry_handle);
        if (entry) {
            entry->state = ENTRY_WRITTEN;
            entry->peer_keys.ediv = ediv;
            entry->peer_keys.rand = rand;
        }
    }

    virtual void set_entry_peer_irk(
        entry_handle_t entry_handle,
        const irk_t &irk
    ) {
        entry_t *entry = as_entry(entry_handle);
        if (entry) {
            entry->state = ENTRY_WRITTEN;
            entry->peer_identity.irk = irk;
            entry->flags.irk_stored = true;
        }
    }

    virtual void set_entry_peer_bdaddr(
        entry_handle_t entry_handle,
        bool address_is_public,
        const address_t &peer_address
    ) {
        entry_t *entry = as_entry(entry_handle);
        if (entry) {
            entry->state = ENTRY_WRITTEN;
            entry->peer_identity.identity_address = peer_address;
            entry->peer_identity.identity_address_is_public = address_is_public;
        }
    }

    virtual void set_entry_peer_csrk(
        entry_handle_t entry_handle,
        const csrk_t &csrk
    ) {
        entry_t *entry = as_entry(entry_handle);
        if (entry) {
            entry->state = ENTRY_WRITTEN;
            entry->csrk = csrk;
        }
    }

    virtual void set_entry_peer_sign_counter(
        entry_handle_t entry_handle,
        sign_count_t sign_counter
    ) {
        entry_t *entry = as_entry(entry_handle);
        if (entry) {
            entry->state = ENTRY_WRITTEN;
            entry->sign_counter = sign_counter;
        }
    }

    /* local csrk */

    virtual const csrk_t* get_local_csrk() {
        return &_local_csrk;
    }

    virtual void set_local_csrk(const csrk_t &csrk) {
        _local_csrk = csrk;
    }

    virtual sign_count_t get_local_sign_counter() {
        return _local_sign_counter;
    }

    virtual void set_local_sign_counter(
        sign_count_t sign_counter
    ) {
        _local_sign_counter = sign_counter;
    }

    /* list management */

    virtual entry_handle_t open_entry(
        BLEProtocol::AddressType_t peer_address_type,
        const address_t &peer_address
    ) {
        const bool peer_address_public =
            (peer_address_type == BLEProtocol::AddressType::PUBLIC) ||
            (peer_address_type == BLEProtocol::AddressType::PUBLIC_IDENTITY);

        for (size_t i = 0; i < MAX_ENTRIES; i++) {
            entry_t& e = _entries[i];

            if (e.state == ENTRY_FREE) {
                continue;
<<<<<<< HEAD
            } else if (
                peer_address == _entries[i].peer_identity.identity_address &&
                peer_address_public ==_entries[i].flags.peer_address_is_public
            ) {
                return &_entries[i];
            } else if (
                _entries[i].peer_identity.identity_address == address_t() &&
                peer_address == _entries[i].flags.peer_address &&
                peer_address_public == _entries[i].flags.peer_address_is_public
            ) {
                return &_entries[i];
=======
            } else {
                if (peer_address_type == BLEProtocol::AddressType::PUBLIC_IDENTITY &&
                    e.flags.irk_stored == false
                ) {
                    continue;
                }

                // lookup for the identity address then the connection address.
                if (e.flags.irk_stored &&
                    e.peer_identity.identity_address == peer_address &&
                    e.peer_identity.identity_address_is_public == peer_address_public
                ) {
                    return &e;
                // lookup for connection address used during bonding
                } else if (e.flags.peer_address == peer_address &&
                           e.flags.peer_address_is_public == peer_address_public
                ) {
                    return &e;
                }
            }
        }

        // determine if the address in input is private or not.
        bool is_private_address = false;
        if (peer_address_type == BLEProtocol::AddressType::RANDOM) {
            ::Gap::RandomAddressType_t random_type(::Gap::RandomAddressType_t::STATIC);
            ble_error_t err = ::Gap::getRandomAddressType(peer_address.data(), &random_type);
            if (err) {
                return NULL;
            }
            if (random_type != ::Gap::RandomAddressType_t::STATIC) {
                is_private_address = true;
>>>>>>> b95da8d8
            }
        }

        /* if we din't find one grab the first disconnected slot*/
        for (size_t i = 0; i < MAX_ENTRIES; i++) {
            if (_entries[i].state == ENTRY_FREE) {
                _entries[i] = entry_t();
                // do not store private addresses in the flags; just store public
                // or random static address so it can be reused latter.
                if (is_private_address == false) {
                    _entries[i].flags.peer_address = peer_address;
                    _entries[i].flags.peer_address_is_public = peer_address_public;
                } else {
                    _entries[i].flags.peer_address = address_t();
                }
                _entries[i].state = ENTRY_RESERVED;
                return &_entries[i];
            }
        }

        return NULL;
    }

    virtual void close_entry(entry_handle_t entry_handle)
    {
        entry_t *entry = as_entry(entry_handle);
        if (entry && entry->state == ENTRY_RESERVED) {
            entry->state = ENTRY_FREE;
        }
    }

    virtual void remove_entry(const address_t peer_identity_address)
    {
        for (size_t i = 0; i < MAX_ENTRIES; i++) {
            if (_entries[i].state == ENTRY_FREE) {
                continue;
            } else if (peer_identity_address == _entries[i].peer_identity.identity_address) {
                _entries[i] = entry_t();
                _entries[i].state = ENTRY_FREE;
                return;
            }
        }
    }

    virtual void clear_entries() {
        for (size_t i = 0; i < MAX_ENTRIES; i++) {
            _entries[i] = entry_t();
        }
        _local_identity = SecurityEntryIdentity_t();
        _local_csrk = csrk_t();
    }

    virtual void get_whitelist(WhitelistDbCb_t cb, ::Gap::Whitelist_t *whitelist) {
        /*TODO: fill whitelist*/
        cb(whitelist);
    }

    virtual void generate_whitelist_from_bond_table(WhitelistDbCb_t cb, ::Gap::Whitelist_t *whitelist) {
        for (size_t i = 0; i < MAX_ENTRIES && i < whitelist->capacity; i++) {
            if (_entries[i].flags.peer_address_is_public) {
                whitelist->addresses[i].type = BLEProtocol::AddressType::PUBLIC;
            } else {
                whitelist->addresses[i].type = BLEProtocol::AddressType::RANDOM_STATIC;
            }

            memcpy(
                whitelist->addresses[i].address,
                _entries[i].peer_identity.identity_address.data(),
                sizeof(BLEProtocol::AddressBytes_t)
            );
        }

        cb(whitelist);
    }

    virtual void set_whitelist(const ::Gap::Whitelist_t &whitelist) { };

    virtual void add_whitelist_entry(const address_t &address) { }

    virtual void remove_whitelist_entry(const address_t &address) { }

    virtual void clear_whitelist() { }

    /* saving and loading from nvm */

    virtual void restore() { }

    virtual void sync() { }

    virtual void set_restore(bool reload) { }

private:
    entry_t _entries[MAX_ENTRIES];
    SecurityEntryIdentity_t _local_identity;
    csrk_t _local_csrk;
    sign_count_t _local_sign_counter;
};

} /* namespace pal */
} /* namespace ble */

#endif /*PAL_MEMORY_SECURITY_DB_H_*/<|MERGE_RESOLUTION|>--- conflicted
+++ resolved
@@ -310,19 +310,6 @@
 
             if (e.state == ENTRY_FREE) {
                 continue;
-<<<<<<< HEAD
-            } else if (
-                peer_address == _entries[i].peer_identity.identity_address &&
-                peer_address_public ==_entries[i].flags.peer_address_is_public
-            ) {
-                return &_entries[i];
-            } else if (
-                _entries[i].peer_identity.identity_address == address_t() &&
-                peer_address == _entries[i].flags.peer_address &&
-                peer_address_public == _entries[i].flags.peer_address_is_public
-            ) {
-                return &_entries[i];
-=======
             } else {
                 if (peer_address_type == BLEProtocol::AddressType::PUBLIC_IDENTITY &&
                     e.flags.irk_stored == false
@@ -355,7 +342,6 @@
             }
             if (random_type != ::Gap::RandomAddressType_t::STATIC) {
                 is_private_address = true;
->>>>>>> b95da8d8
             }
         }
 
