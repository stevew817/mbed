"""
mbed SDK
Copyright (c) 2011-2013 ARM Limited

Licensed under the Apache License, Version 2.0 (the "License");
you may not use this file except in compliance with the License.
You may obtain a copy of the License at

    http://www.apache.org/licenses/LICENSE-2.0

Unless required by applicable law or agreed to in writing, software
distributed under the License is distributed on an "AS IS" BASIS,
WITHOUT WARRANTIES OR CONDITIONS OF ANY KIND, either express or implied.
See the License for the specific language governing permissions and
limitations under the License.
"""
from exporters import Exporter


class IAREmbeddedWorkbench(Exporter):
    NAME = 'IAR'
    TOOLCHAIN = 'IAR'

    TARGETS = [
        'LPC1768',
        'LPC1347',
        'LPC11U24',
        'LPC11U35_401',
        'LPC11U35_501',
        'LPCCAPPUCCINO',
        'LPC1114',
        'LPC1549',
        'LPC812',
        'LPC4088',
        'UBLOX_C027',
        'ARCH_PRO',
        'K20D50M',
        'KL05Z',
        'KL25Z',
        'KL46Z',
        'K22F',
        'K64F',
        'NUCLEO_F030R8',
        'NUCLEO_F072RB',
        'NUCLEO_F091RC',
        'NUCLEO_F103RB',
        'NUCLEO_F302R8',
        'NUCLEO_F303RE',
        'NUCLEO_F334R8',
        'NUCLEO_F401RE',
        'NUCLEO_F411RE',
        'NUCLEO_L053R8',
        'NUCLEO_L152RE',
        'STM32F407',
        'MTS_MDOT_F405RG',
<<<<<<< HEAD
=======
        'MTS_MDOT_F411RE',
>>>>>>> 743bf2b2
        'MTS_DRAGONFLY_F411RE',
    ]

    def generate(self):

        sources = []
        sources += self.resources.c_sources
        sources += self.resources.cpp_sources
        sources += self.resources.s_sources

        ctx = {
            'name': self.program_name,
            'include_paths': self.resources.inc_dirs,
            'linker_script': self.resources.linker_script,
            'object_files': self.resources.objects,
            'libraries': self.resources.libraries,
            'symbols': self.get_symbols(),
            'source_files': sources,
        }
        self.gen_file('iar_%s.ewp.tmpl' % self.target.lower(), ctx, '%s.ewp' % self.program_name)
        self.gen_file('iar.eww.tmpl', ctx, '%s.eww' % self.program_name)<|MERGE_RESOLUTION|>--- conflicted
+++ resolved
@@ -53,10 +53,7 @@
         'NUCLEO_L152RE',
         'STM32F407',
         'MTS_MDOT_F405RG',
-<<<<<<< HEAD
-=======
         'MTS_MDOT_F411RE',
->>>>>>> 743bf2b2
         'MTS_DRAGONFLY_F411RE',
     ]
 
