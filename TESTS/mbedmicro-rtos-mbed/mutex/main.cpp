--- conflicted
+++ resolved
@@ -10,16 +10,12 @@
 
 using namespace utest::v1;
 
-<<<<<<< HEAD
-#define THREAD_STACK_SIZE 1024
-=======
 /*
  * The stack size is defined in cmsis_os.h mainly dependent on the underlying toolchain and
  * the C standard library. For GCC, ARM_STD and IAR it is defined with a size of 2048 bytes
  * and for ARM_MICRO 512. Because of reduce RAM size some targets need a reduced stacksize.
  */
 #define TEST_STACK_SIZE 512
->>>>>>> 3a27568a
 
 #define TEST_ONE_SEC_MS  (1000)
 #define TEST_HALF_SEC_MS (500)
@@ -67,13 +63,8 @@
     const int t2_delay = THREAD_DELAY * 2;
     const int t3_delay = THREAD_DELAY * 3;
 
-<<<<<<< HEAD
-    Thread t2(osPriorityNormal, THREAD_STACK_SIZE);
-    Thread t3(osPriorityNormal, THREAD_STACK_SIZE);
-=======
     Thread t2(osPriorityNormal, TEST_STACK_SIZE);
     Thread t3(osPriorityNormal, TEST_STACK_SIZE);
->>>>>>> 3a27568a
 
     t2.start(callback(test_thread, &t2_delay));
     t3.start(callback(test_thread, &t3_delay));
